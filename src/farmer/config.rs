use blst::min_pk::SecretKey;
use dg_xch_core::blockchain::sized_bytes::{Bytes32, Bytes48};
use dg_xch_core::config::PoolWalletConfig;
use dg_xch_core::consensus::constants::CONSENSUS_CONSTANTS_MAP;
use dg_xch_keys::{parse_payout_address};
use serde::{Deserialize, Serialize};
use std::collections::HashMap;
use std::fs;
use std::io::{Error, ErrorKind};
use std::path::{Path, PathBuf};
use log::error;

const fn default_true() -> bool {
    true
}
const fn default_metrics_port() -> u16 {
    8080
}
const fn default_none<T>() -> Option<T> {
    None
}

#[derive(Default, Debug, Clone, PartialEq, Eq, serde::Serialize, serde::Deserialize)]
pub struct FarmingInfo {
    pub farmer_secret_key: Bytes32,
    pub launcher_id: Option<Bytes32>,
    pub pool_secret_key: Option<Bytes32>,
    pub owner_secret_key: Option<Bytes32>,
    pub auth_secret_key: Option<Bytes32>,
}

#[derive(Debug, Clone, PartialEq, Eq, serde::Serialize, serde::Deserialize)]
pub struct MetricsConfig {
    #[serde(default = "default_true")]
    pub enabled: bool,
    #[serde(default = "default_metrics_port")]
    pub port: u16,
}
impl Default for MetricsConfig {
    fn default() -> Self {
        Self {
            enabled: true,
            port: 8080,
        }
    }
}

#[derive(Default, Debug, Clone, PartialEq, Eq, serde::Serialize, serde::Deserialize)]
pub struct DruidGardenHarvesterConfig {
    #[serde(default = "Vec::new")]
    pub plot_directories: Vec<String>,
}

#[derive(Default, Debug, Clone, PartialEq, Eq, serde::Serialize, serde::Deserialize)]
pub struct HarvesterConfig<C = ()> {
    #[serde(default = "default_none")]
    pub druid_garden: Option<DruidGardenHarvesterConfig>,
    #[serde(default = "default_none")]
    #[serde(alias = "gigahorse")] //Support Legacy Gigahorse Configs
    pub custom_config: Option<C>,
}

#[derive(Debug, Clone, PartialEq, Eq, serde::Serialize, serde::Deserialize)]
pub struct Config<C = ()>
where
    C: Clone,
{
    pub selected_network: String,
    pub ssl_root_path: Option<String>,
    pub fullnode_ws_host: String,
    pub fullnode_ws_port: u16,
    pub fullnode_rpc_host: String,
    pub fullnode_rpc_port: u16,
    pub farmer_info: Vec<FarmingInfo>,
    pub pool_info: Vec<PoolWalletConfig>,
    pub payout_address: String,
    pub harvester_configs: HarvesterConfig<C>,
    pub metrics: Option<MetricsConfig>,
}
impl<C: Clone + Serialize> Config<C> {
    pub fn save_as_yaml<P: AsRef<Path>>(&self, path: P) -> Result<(), Error> {
        fs::write(
            path.as_ref(),
            serde_yaml::to_string(&self)
                .map_err(|e| Error::new(ErrorKind::Other, format!("{:?}", e)))?,
        )
    }
    pub fn is_ready(&self) -> bool {
        CONSENSUS_CONSTANTS_MAP
            .get(&self.selected_network)
            .is_some()
            && !self.fullnode_ws_host.is_empty()
            && !self.fullnode_rpc_host.is_empty()
            && self.fullnode_ws_port != 0
            && self.fullnode_rpc_port != 0
            && !self.farmer_info.is_empty()
<<<<<<< HEAD
            && match parse_payout_address(&self.payout_address){
                Ok(_) => true,
                Err(e) => {
                    error!("Failed to parse payout address: {:?}", e);
                    false
                },
            }
=======
            && parse_payout_address(&self.payout_address).is_ok()
>>>>>>> c7332ea6
            && self.pool_info.iter().all(|c| {
                self.farmer_info
                    .iter()
                    .any(|f| f.launcher_id == Some(c.launcher_id))
            })
    }
}

impl<C: Clone> Default for Config<C> {
    fn default() -> Self {
        Config {
            selected_network: "mainnet".to_string(),
            ssl_root_path: None,
            fullnode_rpc_host: "localhost".to_string(),
            fullnode_rpc_port: 8555,
            fullnode_ws_host: "localhost".to_string(),
            fullnode_ws_port: 8444,
            farmer_info: vec![],
            pool_info: vec![],
            payout_address: "".to_string(),
            harvester_configs: HarvesterConfig {
                druid_garden: Some(DruidGardenHarvesterConfig::default()),
                custom_config: None,
            },
            metrics: Some(MetricsConfig {
                enabled: true,
                port: 8080,
            }),
        }
    }
}
impl<C: for<'a> Deserialize<'a> + Clone> TryFrom<&Path> for Config<C> {
    type Error = Error;
    fn try_from(value: &Path) -> Result<Self, Self::Error> {
        serde_yaml::from_str::<Config<C>>(&fs::read_to_string(value)?)
            .map_err(|e| Error::new(ErrorKind::Other, format!("{:?}", e)))
    }
}
impl<C: for<'a> Deserialize<'a> + Clone> TryFrom<&PathBuf> for Config<C> {
    type Error = Error;
    fn try_from(value: &PathBuf) -> Result<Config<C>, Self::Error> {
        Config::<C>::try_from(value.as_path())
    }
}

pub async fn load_keys<C: Clone>(
    config: &Config<C>,
) -> (
    HashMap<Bytes48, SecretKey>,
    HashMap<Bytes48, SecretKey>,
    HashMap<Bytes48, SecretKey>,
    HashMap<Bytes48, SecretKey>,
) {
    let mut farmer_secret_keys = HashMap::default();
    let mut owner_secret_keys = HashMap::default();
    let mut auth_secret_keys = HashMap::default();
    let mut pool_secret_keys = HashMap::default();
    for farmer_info in config.farmer_info.iter() {
        let f_sk: SecretKey = farmer_info.farmer_secret_key.into();
        farmer_secret_keys.insert(f_sk.sk_to_pk().to_bytes().into(), f_sk.clone());
        if let Some(pk) = farmer_info.pool_secret_key {
            let sec_key: SecretKey = pk.into();
            pool_secret_keys.insert(sec_key.sk_to_pk().to_bytes().into(), sec_key.clone());
        }
        if let Some(pk) = farmer_info.owner_secret_key {
            let sec_key: SecretKey = pk.into();
            owner_secret_keys.insert(sec_key.sk_to_pk().to_bytes().into(), sec_key.clone());
            if let Some(pk2) = farmer_info.auth_secret_key {
                let a_sec_key: SecretKey = pk2.into();
                auth_secret_keys.insert(sec_key.sk_to_pk().to_bytes().into(), a_sec_key.clone());
            }
        }
    }
    (
        farmer_secret_keys,
        owner_secret_keys,
        auth_secret_keys,
        pool_secret_keys,
    )
}<|MERGE_RESOLUTION|>--- conflicted
+++ resolved
@@ -94,17 +94,7 @@
             && self.fullnode_ws_port != 0
             && self.fullnode_rpc_port != 0
             && !self.farmer_info.is_empty()
-<<<<<<< HEAD
-            && match parse_payout_address(&self.payout_address){
-                Ok(_) => true,
-                Err(e) => {
-                    error!("Failed to parse payout address: {:?}", e);
-                    false
-                },
-            }
-=======
             && parse_payout_address(&self.payout_address).is_ok()
->>>>>>> c7332ea6
             && self.pool_info.iter().all(|c| {
                 self.farmer_info
                     .iter()
