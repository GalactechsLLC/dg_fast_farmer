--- conflicted
+++ resolved
@@ -39,20 +39,10 @@
 #[derive(Clone, Default)]
 pub struct GuiStats {
     pub keys: Vec<Bytes48>,
-<<<<<<< HEAD
-    pub most_recent_sp: (Bytes32, usize),
-    pub og_plot_count: usize,
-    pub nft_plot_count: usize,
-    pub compressed_plot_count: usize,
-    pub invalid_plot_count: usize,
-    pub plot_space: usize,
-    pub recent_errors: Vec<String>,
-=======
     pub most_recent_sp: (Bytes32, u8),
     pub total_plot_count: u64,
     pub total_plot_space: u64,
     pub last_pool_update: u64,
->>>>>>> b8e1672e
 }
 
 #[derive(Clone, Default)]
